{
  "cli": {
    "version": ">= 16.7.0",
    "appVersionSource": "remote"
  },
  "build": {
    "preview": {
      "distribution": "internal",
<<<<<<< HEAD
      "android": {
        "gradleCommand": ":app:assembleRelease",
        "buildType": "apk",
        "env": {
          "EXPO_USE_KOTLIN_SYNTHETIC": "false"
        }
      },
      "env": {
        "UXCAM_ENABLED": "true"
=======
      "ios": {
        "simulator": false,
        "buildConfiguration": "Release"
>>>>>>> 496b7ba0
      }
    },
    "production": {
      "autoIncrement": true,
      "ios": {
        "simulator": false,
        "buildConfiguration": "Release"
      }
    }
  },
  "submit": {
    "preview": {
      "ios": {
        "appleId": "puttareddy@infiniai.tech",
        "ascAppId": "6751864858",
        "appleTeamId": "T99RG9BL5A"
      }
    },
    "production": {
      "ios": {
        "appleId": "puttareddy@infiniai.tech",
        "ascAppId": "6751864858",
        "appleTeamId": "T99RG9BL5A"
      }
    }
  }
}<|MERGE_RESOLUTION|>--- conflicted
+++ resolved
@@ -6,7 +6,6 @@
   "build": {
     "preview": {
       "distribution": "internal",
-<<<<<<< HEAD
       "android": {
         "gradleCommand": ":app:assembleRelease",
         "buildType": "apk",
@@ -16,11 +15,10 @@
       },
       "env": {
         "UXCAM_ENABLED": "true"
-=======
+      },
       "ios": {
         "simulator": false,
         "buildConfiguration": "Release"
->>>>>>> 496b7ba0
       }
     },
     "production": {
