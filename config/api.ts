<<<<<<< HEAD
import * as FileSystem from 'expo-file-system';

let BASE_API_URL: string;

if (__DEV__) {
  // Development URL - update to your local IP and 
  //added.
  BASE_API_URL = 'https://api.dil.lms-staging.com';
  // BASE_API_URL = 'https://bda6-2401-4900-4df1-bc03-f029-886d-1f7c-9add.ngrok-free.app';
} else {
  // Production URL
  BASE_API_URL = 'https://api.dil.lms-staging.com';
}

export const WORDPRESS_API_URL = 'https://dil.lms-staging.com';

/**
 * Send text to backend and receive TTS audio (.wav) file
 * @param text - Word to convert to audio (e.g. "Apple")
 * @returns audio URL as blob object URL or null on error
 */
export const fetchAudioFromText = async (text: string): Promise<string | null> => {
  try {
    const response = await fetch(`${BASE_API_URL}/tts`, {
      method: "POST",
      headers: { "Content-Type": "application/json" },
      body: JSON.stringify({ text }),
    });

    const blob = await response.blob();

    const reader = new FileReader();
    return await new Promise((resolve, reject) => {
      reader.onloadend = async () => {
        const base64data = reader.result?.toString().split(',')[1];
        if (base64data) {
          const fileUri = FileSystem.cacheDirectory + `${text}.mp3`;
          await FileSystem.writeAsStringAsync(fileUri, base64data, {
            encoding: FileSystem.EncodingType.Base64,
          });
          resolve(fileUri);
        } else {
          reject("Base64 conversion failed");
        }
      };
      reader.onerror = reject;
      reader.readAsDataURL(blob);
    });
  } catch (error) {
    console.error("Error fetching audio:", error);
    return null;
  }
};


export default BASE_API_URL;
=======
import * as FileSystem from 'expo-file-system';

let BASE_API_URL: string;

if (__DEV__) {
  // Development URL - update to your local IP and 
  //added.
  BASE_API_URL = 'http://172.31.115.11:8000';
  // BASE_API_URL = 'https://bda6-2401-4900-4df1-bc03-f029-886d-1f7c-9add.ngrok-free.app';
} else {
  // Production URL
  BASE_API_URL = 'https://api.dil.lms-staging.com';
}

export const WORDPRESS_API_URL = 'https://dil.lms-staging.com';

/**
 * Send text to backend and receive TTS audio (.wav) file
 * @param text - Word to convert to audio (e.g. "Apple")
 * @returns audio URL as blob object URL or null on error
 */
export const fetchAudioFromText = async (text: string): Promise<string | null> => {
  try {
    const response = await fetch(`${BASE_API_URL}/tts`, {
      method: "POST",
      headers: { "Content-Type": "application/json" },
      body: JSON.stringify({ text }),
    });

    const blob = await response.blob();

    const reader = new FileReader();
    return await new Promise((resolve, reject) => {
      reader.onloadend = async () => {
        const base64data = reader.result?.toString().split(',')[1];
        if (base64data) {
          const fileUri = FileSystem.cacheDirectory + `${text}.mp3`;
          await FileSystem.writeAsStringAsync(fileUri, base64data, {
            encoding: FileSystem.EncodingType.Base64,
          });
          resolve(fileUri);
        } else {
          reject("Base64 conversion failed");
        }
      };
      reader.onerror = reject;
      reader.readAsDataURL(blob);
    });
  } catch (error) {
    console.error("Error fetching audio:", error);
    return null;
  }
};

/**
 * Fetch user profile data from the backend
 * @param userId - User ID from auth data
 * @param token - Auth token for authenticated requests
 * @returns User profile data or null on error
 */
export const fetchUserProfile = async (userId: string, token: string): Promise<any | null> => {
  try {
    const response = await fetch(`${BASE_API_URL}/user/profile/${userId}`, {
      method: "GET",
      headers: { 
        "Content-Type": "application/json",
        "Authorization": `Bearer ${token}`
      },
    });

    if (!response.ok) {
      throw new Error(`HTTP error! status: ${response.status}`);
    }

    const data = await response.json();
    return data;
  } catch (error) {
    console.error("Error fetching user profile:", error);
    return null;
  }
};

/**
 * Update user profile data in the backend
 * @param userId - User ID from auth data
 * @param token - Auth token for authenticated requests
 * @param profileData - Updated profile data
 * @returns Updated profile data or null on error
 */
export const updateUserProfile = async (userId: string, token: string, profileData: any): Promise<any | null> => {
  try {
    const response = await fetch(`${BASE_API_URL}/user/profile/${userId}`, {
      method: "PUT",
      headers: { 
        "Content-Type": "application/json",
        "Authorization": `Bearer ${token}`
      },
      body: JSON.stringify(profileData),
    });

    if (!response.ok) {
      throw new Error(`HTTP error! status: ${response.status}`);
    }

    const data = await response.json();
    return data;
  } catch (error) {
    console.error("Error updating user profile:", error);
    return null;
  }
};

/**
 * Fetch user progress and statistics
 * @param userId - User ID from auth data
 * @param token - Auth token for authenticated requests
 * @returns User progress data or null on error
 */
export const fetchUserProgress = async (userId: string, token: string): Promise<any | null> => {
  try {
    const response = await fetch(`${BASE_API_URL}/user/progress/${userId}`, {
      method: "GET",
      headers: { 
        "Content-Type": "application/json",
        "Authorization": `Bearer ${token}`
      },
    });

    if (!response.ok) {
      throw new Error(`HTTP error! status: ${response.status}`);
    }

    const data = await response.json();
    return data;
  } catch (error) {
    console.error("Error fetching user progress:", error);
    return null;
  }
};

export default BASE_API_URL;
>>>>>>> 86eeb4de
<|MERGE_RESOLUTION|>--- conflicted
+++ resolved
@@ -1,4 +1,3 @@
-<<<<<<< HEAD
 import * as FileSystem from 'expo-file-system';
 
 let BASE_API_URL: string;
@@ -7,63 +6,6 @@
   // Development URL - update to your local IP and 
   //added.
   BASE_API_URL = 'https://api.dil.lms-staging.com';
-  // BASE_API_URL = 'https://bda6-2401-4900-4df1-bc03-f029-886d-1f7c-9add.ngrok-free.app';
-} else {
-  // Production URL
-  BASE_API_URL = 'https://api.dil.lms-staging.com';
-}
-
-export const WORDPRESS_API_URL = 'https://dil.lms-staging.com';
-
-/**
- * Send text to backend and receive TTS audio (.wav) file
- * @param text - Word to convert to audio (e.g. "Apple")
- * @returns audio URL as blob object URL or null on error
- */
-export const fetchAudioFromText = async (text: string): Promise<string | null> => {
-  try {
-    const response = await fetch(`${BASE_API_URL}/tts`, {
-      method: "POST",
-      headers: { "Content-Type": "application/json" },
-      body: JSON.stringify({ text }),
-    });
-
-    const blob = await response.blob();
-
-    const reader = new FileReader();
-    return await new Promise((resolve, reject) => {
-      reader.onloadend = async () => {
-        const base64data = reader.result?.toString().split(',')[1];
-        if (base64data) {
-          const fileUri = FileSystem.cacheDirectory + `${text}.mp3`;
-          await FileSystem.writeAsStringAsync(fileUri, base64data, {
-            encoding: FileSystem.EncodingType.Base64,
-          });
-          resolve(fileUri);
-        } else {
-          reject("Base64 conversion failed");
-        }
-      };
-      reader.onerror = reject;
-      reader.readAsDataURL(blob);
-    });
-  } catch (error) {
-    console.error("Error fetching audio:", error);
-    return null;
-  }
-};
-
-
-export default BASE_API_URL;
-=======
-import * as FileSystem from 'expo-file-system';
-
-let BASE_API_URL: string;
-
-if (__DEV__) {
-  // Development URL - update to your local IP and 
-  //added.
-  BASE_API_URL = 'http://172.31.115.11:8000';
   // BASE_API_URL = 'https://bda6-2401-4900-4df1-bc03-f029-886d-1f7c-9add.ngrok-free.app';
 } else {
   // Production URL
@@ -196,5 +138,4 @@
   }
 };
 
-export default BASE_API_URL;
->>>>>>> 86eeb4de
+export default BASE_API_URL;