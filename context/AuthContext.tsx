import React, { createContext, useContext, useEffect, useState, ReactNode } from 'react';
import { Session, User, AuthChangeEvent } from '@supabase/supabase-js';
import { supabase } from '../lib/supabase';
import { FRONTEND_URL } from '../config/api';

interface SignUpData {
  email: string;
  password: string;
  firstName: string;
  lastName: string;
  grade: string;
}

interface AuthContextType {
  user: User | null;
  session: Session | null;
  loading: boolean;
  initialized: boolean; // Add initialized state
  userRole: string | null;
  isStudent: boolean;
  roleLoading: boolean;
  signIn: (email: string, password: string) => Promise<{ error: any } | { error: null }>;
  signUp: (signUpData: SignUpData) => Promise<{ data: any; error: any }>;
  signOut: () => Promise<void>;
  resetPassword: (email: string) => Promise<{ error: any }>;
  checkUserRole: () => Promise<string | null>;
}

const AuthContext = createContext<AuthContextType | undefined>(undefined);

export const useAuth = () => {
  const context = useContext(AuthContext);
  if (!context) {
    throw new Error('useAuth must be used within an AuthProvider');
  }
  return context;
};

interface AuthProviderProps {
  children: ReactNode;
}

export const AuthProvider: React.FC<AuthProviderProps> = ({ children }) => {
  const [user, setUser] = useState<User | null>(null);
  const [session, setSession] = useState<Session | null>(null);
  const [loading, setLoading] = useState(true);
  const [initialized, setInitialized] = useState<boolean>(false); // Add initialized state
  const [userRole, setUserRole] = useState<string | null>(null);
  const [roleLoading, setRoleLoading] = useState(false);

  // Check if user is a student
  const isStudent = userRole === 'student';

  // Function to check user role from profiles table
  const checkUserRole = async (): Promise<string | null> => {
    try {
      if (!user?.id) return null;
      
      const { data, error } = await supabase
        .from('profiles')
        .select('role')
        .eq('id', user.id)
        .single();
      
      if (error) {
        console.error('Error fetching user role:', error);
        // Fallback to user metadata
        return user.user_metadata?.role || null;
      }
      
      return data?.role || null;
    } catch (error) {
      console.error('Error checking user role:', error);
      // Fallback to user metadata
      return user?.user_metadata?.role || null;
    }
  };

  // Update user role when user changes
  useEffect(() => {
    if (user) {
      // Set loading state for role checking
      setRoleLoading(true);
      setUserRole(null); // Reset role while checking
      
      checkUserRole().then(role => {
        // Only update if the user is still the same (prevent race conditions)
        if (user && user.id === user.id) {
          setUserRole(role);
          setRoleLoading(false);
          console.log('User role set to:', role);
        }
      }).catch(error => {
        console.error('Error checking user role:', error);
        // Fallback to user metadata if available
        const fallbackRole = user?.user_metadata?.role || null;
        if (user && user.id === user.id) {
          setUserRole(fallbackRole);
          setRoleLoading(false);
          console.log('User role fallback to:', fallbackRole);
        }
      });
    } else {
      setUserRole(null);
      setRoleLoading(false);
    }
  }, [user?.id]); // Only depend on user ID, not the entire user object

  useEffect(() => {
    // Get initial session
<<<<<<< HEAD
    supabase.auth.getSession().then(({ data: { session } }: { data: { session: Session | null } }) => {
      setSession(session);
      setUser(session?.user ?? null);
      setLoading(false);
    });

    // Listen for auth changes
    const { data: { subscription } } = supabase.auth.onAuthStateChange(
      (_event: AuthChangeEvent, session: Session | null) => {
=======
    const getInitialSession = async () => {
      try {
        console.log('Attempting to get initial session...');
        const { data: { session }, error } = await supabase.auth.getSession();
        if (error) {
          console.error('Error getting session:', error);
        } else if (session) {
          console.log('Initial session retrieved successfully. User ID:', session.user.id);
          console.log('Initial Access Token:', session.access_token.substring(0, 20) + '...');
          console.log('Initial Token Expires At:', new Date(session.expires_at! * 1000));
          setSession(session);
          setUser(session?.user ?? null);
        } else {
            console.log('No initial session found.');
            setSession(null);
            setUser(null);
        }
      } catch (error) {
        console.error('Error getting initial session:', error);
      } finally {
        setLoading(false);
        setInitialized(true); // Mark as initialized
      }
    };

    getInitialSession();

    // Listen for auth changes
    const { data: { subscription } } = supabase.auth.onAuthStateChange(
      async (event, session) => {
        console.log('Auth state changed:', event, session?.user?.email);
        console.log('Auth state change event:', event);
        if (session) {
          console.log('Session exists. User:', session.user?.id);
          console.log('Access Token:', session.access_token.substring(0, 20) + '...');
          console.log('Token Expires At:', new Date(session.expires_at! * 1000));
        } else {
          console.log('No session found.');
        }

>>>>>>> bf849e96
        setSession(session);
        setUser(session?.user ?? null);
        // The loading state is already false from the initial session check
      }
    );

    return () => subscription.unsubscribe();
  }, []);

  const signIn = async (email: string, password: string) => {
    try {
      const { data, error } = await supabase.auth.signInWithPassword({
        email,
        password,
      });
      
      if (error) {
        return { error };
      }
      
      // Don't check role here - it will be checked automatically by useEffect
      // when the user state changes
      return { error: null };
    } catch (error) {
      return { error };
    }
  };

  const signUp = async (signUpData: SignUpData) => {
    try {
      const { data, error } = await supabase.auth.signUp({
        email: signUpData.email,
        password: signUpData.password,
        options: {
          emailRedirectTo: `${FRONTEND_URL}/dashboard`,
          data: {
            role: 'student',
            first_name: signUpData.firstName,
            last_name: signUpData.lastName,
            grade: signUpData.grade
          }
        }
      });
      
      if (error) {
        return { data: null, error };
      }
      
      return { data, error: null };
    } catch (error) {
      return { data: null, error };
    }
  };

  const signOut = async () => {
    try {
      await supabase.auth.signOut();
      setUserRole(null);
    } catch (error) {
      console.error('Error signing out:', error);
    }
  };

  const resetPassword = async (email: string) => {
    try {
      const { error } = await supabase.auth.resetPasswordForEmail(email);
      return { error };
    } catch (error) {
      return { error };
    }
  };

  const value = {
    user,
    session,
    loading,
    initialized, // Add initialized to context value
    userRole,
    isStudent,
    roleLoading,
    signIn,
    signUp,
    signOut,
    resetPassword,
    checkUserRole,
  };

  return (
    <AuthContext.Provider value={value}>
      {children}
    </AuthContext.Provider>
  );
}; <|MERGE_RESOLUTION|>--- conflicted
+++ resolved
@@ -1,255 +1,212 @@
-import React, { createContext, useContext, useEffect, useState, ReactNode } from 'react';
-import { Session, User, AuthChangeEvent } from '@supabase/supabase-js';
-import { supabase } from '../lib/supabase';
-import { FRONTEND_URL } from '../config/api';
-
-interface SignUpData {
-  email: string;
-  password: string;
-  firstName: string;
-  lastName: string;
-  grade: string;
-}
-
-interface AuthContextType {
-  user: User | null;
-  session: Session | null;
-  loading: boolean;
-  initialized: boolean; // Add initialized state
-  userRole: string | null;
-  isStudent: boolean;
-  roleLoading: boolean;
-  signIn: (email: string, password: string) => Promise<{ error: any } | { error: null }>;
-  signUp: (signUpData: SignUpData) => Promise<{ data: any; error: any }>;
-  signOut: () => Promise<void>;
-  resetPassword: (email: string) => Promise<{ error: any }>;
-  checkUserRole: () => Promise<string | null>;
-}
-
-const AuthContext = createContext<AuthContextType | undefined>(undefined);
-
-export const useAuth = () => {
-  const context = useContext(AuthContext);
-  if (!context) {
-    throw new Error('useAuth must be used within an AuthProvider');
-  }
-  return context;
-};
-
-interface AuthProviderProps {
-  children: ReactNode;
-}
-
-export const AuthProvider: React.FC<AuthProviderProps> = ({ children }) => {
-  const [user, setUser] = useState<User | null>(null);
-  const [session, setSession] = useState<Session | null>(null);
-  const [loading, setLoading] = useState(true);
-  const [initialized, setInitialized] = useState<boolean>(false); // Add initialized state
-  const [userRole, setUserRole] = useState<string | null>(null);
-  const [roleLoading, setRoleLoading] = useState(false);
-
-  // Check if user is a student
-  const isStudent = userRole === 'student';
-
-  // Function to check user role from profiles table
-  const checkUserRole = async (): Promise<string | null> => {
-    try {
-      if (!user?.id) return null;
-      
-      const { data, error } = await supabase
-        .from('profiles')
-        .select('role')
-        .eq('id', user.id)
-        .single();
-      
-      if (error) {
-        console.error('Error fetching user role:', error);
-        // Fallback to user metadata
-        return user.user_metadata?.role || null;
-      }
-      
-      return data?.role || null;
-    } catch (error) {
-      console.error('Error checking user role:', error);
-      // Fallback to user metadata
-      return user?.user_metadata?.role || null;
-    }
-  };
-
-  // Update user role when user changes
-  useEffect(() => {
-    if (user) {
-      // Set loading state for role checking
-      setRoleLoading(true);
-      setUserRole(null); // Reset role while checking
-      
-      checkUserRole().then(role => {
-        // Only update if the user is still the same (prevent race conditions)
-        if (user && user.id === user.id) {
-          setUserRole(role);
-          setRoleLoading(false);
-          console.log('User role set to:', role);
-        }
-      }).catch(error => {
-        console.error('Error checking user role:', error);
-        // Fallback to user metadata if available
-        const fallbackRole = user?.user_metadata?.role || null;
-        if (user && user.id === user.id) {
-          setUserRole(fallbackRole);
-          setRoleLoading(false);
-          console.log('User role fallback to:', fallbackRole);
-        }
-      });
-    } else {
-      setUserRole(null);
-      setRoleLoading(false);
-    }
-  }, [user?.id]); // Only depend on user ID, not the entire user object
-
-  useEffect(() => {
-    // Get initial session
-<<<<<<< HEAD
-    supabase.auth.getSession().then(({ data: { session } }: { data: { session: Session | null } }) => {
-      setSession(session);
-      setUser(session?.user ?? null);
-      setLoading(false);
-    });
-
-    // Listen for auth changes
-    const { data: { subscription } } = supabase.auth.onAuthStateChange(
-      (_event: AuthChangeEvent, session: Session | null) => {
-=======
-    const getInitialSession = async () => {
-      try {
-        console.log('Attempting to get initial session...');
-        const { data: { session }, error } = await supabase.auth.getSession();
-        if (error) {
-          console.error('Error getting session:', error);
-        } else if (session) {
-          console.log('Initial session retrieved successfully. User ID:', session.user.id);
-          console.log('Initial Access Token:', session.access_token.substring(0, 20) + '...');
-          console.log('Initial Token Expires At:', new Date(session.expires_at! * 1000));
-          setSession(session);
-          setUser(session?.user ?? null);
-        } else {
-            console.log('No initial session found.');
-            setSession(null);
-            setUser(null);
-        }
-      } catch (error) {
-        console.error('Error getting initial session:', error);
-      } finally {
-        setLoading(false);
-        setInitialized(true); // Mark as initialized
-      }
-    };
-
-    getInitialSession();
-
-    // Listen for auth changes
-    const { data: { subscription } } = supabase.auth.onAuthStateChange(
-      async (event, session) => {
-        console.log('Auth state changed:', event, session?.user?.email);
-        console.log('Auth state change event:', event);
-        if (session) {
-          console.log('Session exists. User:', session.user?.id);
-          console.log('Access Token:', session.access_token.substring(0, 20) + '...');
-          console.log('Token Expires At:', new Date(session.expires_at! * 1000));
-        } else {
-          console.log('No session found.');
-        }
-
->>>>>>> bf849e96
-        setSession(session);
-        setUser(session?.user ?? null);
-        // The loading state is already false from the initial session check
-      }
-    );
-
-    return () => subscription.unsubscribe();
-  }, []);
-
-  const signIn = async (email: string, password: string) => {
-    try {
-      const { data, error } = await supabase.auth.signInWithPassword({
-        email,
-        password,
-      });
-      
-      if (error) {
-        return { error };
-      }
-      
-      // Don't check role here - it will be checked automatically by useEffect
-      // when the user state changes
-      return { error: null };
-    } catch (error) {
-      return { error };
-    }
-  };
-
-  const signUp = async (signUpData: SignUpData) => {
-    try {
-      const { data, error } = await supabase.auth.signUp({
-        email: signUpData.email,
-        password: signUpData.password,
-        options: {
-          emailRedirectTo: `${FRONTEND_URL}/dashboard`,
-          data: {
-            role: 'student',
-            first_name: signUpData.firstName,
-            last_name: signUpData.lastName,
-            grade: signUpData.grade
-          }
-        }
-      });
-      
-      if (error) {
-        return { data: null, error };
-      }
-      
-      return { data, error: null };
-    } catch (error) {
-      return { data: null, error };
-    }
-  };
-
-  const signOut = async () => {
-    try {
-      await supabase.auth.signOut();
-      setUserRole(null);
-    } catch (error) {
-      console.error('Error signing out:', error);
-    }
-  };
-
-  const resetPassword = async (email: string) => {
-    try {
-      const { error } = await supabase.auth.resetPasswordForEmail(email);
-      return { error };
-    } catch (error) {
-      return { error };
-    }
-  };
-
-  const value = {
-    user,
-    session,
-    loading,
-    initialized, // Add initialized to context value
-    userRole,
-    isStudent,
-    roleLoading,
-    signIn,
-    signUp,
-    signOut,
-    resetPassword,
-    checkUserRole,
-  };
-
-  return (
-    <AuthContext.Provider value={value}>
-      {children}
-    </AuthContext.Provider>
-  );
+import React, { createContext, useContext, useEffect, useState, ReactNode } from 'react';
+import { Session, User, AuthChangeEvent } from '@supabase/supabase-js';
+import { supabase } from '../lib/supabase';
+import { FRONTEND_URL } from '../config/api';
+
+interface SignUpData {
+  email: string;
+  password: string;
+  firstName: string;
+  lastName: string;
+  grade: string;
+}
+
+interface AuthContextType {
+  user: User | null;
+  session: Session | null;
+  loading: boolean;
+  initialized: boolean; // Add initialized state
+  userRole: string | null;
+  isStudent: boolean;
+  roleLoading: boolean;
+  signIn: (email: string, password: string) => Promise<{ error: any } | { error: null }>;
+  signUp: (signUpData: SignUpData) => Promise<{ data: any; error: any }>;
+  signOut: () => Promise<void>;
+  resetPassword: (email: string) => Promise<{ error: any }>;
+  checkUserRole: () => Promise<string | null>;
+}
+
+const AuthContext = createContext<AuthContextType | undefined>(undefined);
+
+export const useAuth = () => {
+  const context = useContext(AuthContext);
+  if (!context) {
+    throw new Error('useAuth must be used within an AuthProvider');
+  }
+  return context;
+};
+
+interface AuthProviderProps {
+  children: ReactNode;
+}
+
+export const AuthProvider: React.FC<AuthProviderProps> = ({ children }) => {
+  const [user, setUser] = useState<User | null>(null);
+  const [session, setSession] = useState<Session | null>(null);
+  const [loading, setLoading] = useState(true);
+  const [initialized, setInitialized] = useState<boolean>(false); // Add initialized state
+  const [userRole, setUserRole] = useState<string | null>(null);
+  const [roleLoading, setRoleLoading] = useState(false);
+
+  // Check if user is a student
+  const isStudent = userRole === 'student';
+
+  // Function to check user role from profiles table
+  const checkUserRole = async (): Promise<string | null> => {
+    try {
+      if (!user?.id) return null;
+      
+      const { data, error } = await supabase
+        .from('profiles')
+        .select('role')
+        .eq('id', user.id)
+        .single();
+      
+      if (error) {
+        console.error('Error fetching user role:', error);
+        // Fallback to user metadata
+        return user.user_metadata?.role || null;
+      }
+      
+      return data?.role || null;
+    } catch (error) {
+      console.error('Error checking user role:', error);
+      // Fallback to user metadata
+      return user?.user_metadata?.role || null;
+    }
+  };
+
+  // Update user role when user changes
+  useEffect(() => {
+    if (user) {
+      // Set loading state for role checking
+      setRoleLoading(true);
+      setUserRole(null); // Reset role while checking
+      
+      checkUserRole().then(role => {
+        // Only update if the user is still the same (prevent race conditions)
+        if (user && user.id === user.id) {
+          setUserRole(role);
+          setRoleLoading(false);
+          console.log('User role set to:', role);
+        }
+      }).catch(error => {
+        console.error('Error checking user role:', error);
+        // Fallback to user metadata if available
+        const fallbackRole = user?.user_metadata?.role || null;
+        if (user && user.id === user.id) {
+          setUserRole(fallbackRole);
+          setRoleLoading(false);
+          console.log('User role fallback to:', fallbackRole);
+        }
+      });
+    } else {
+      setUserRole(null);
+      setRoleLoading(false);
+    }
+  }, [user?.id]); // Only depend on user ID, not the entire user object
+
+  useEffect(() => {
+    // Get initial session
+    supabase.auth.getSession().then(({ data: { session } }: { data: { session: Session | null } }) => {
+      setSession(session);
+      setUser(session?.user ?? null);
+      setLoading(false);
+    });
+
+    // Listen for auth changes
+    const { data: { subscription } } = supabase.auth.onAuthStateChange(
+      (_event: AuthChangeEvent, session: Session | null) => {
+        setSession(session);
+        setUser(session?.user ?? null);
+        // The loading state is already false from the initial session check
+      }
+    );
+
+    return () => subscription.unsubscribe();
+  }, []);
+
+  const signIn = async (email: string, password: string) => {
+    try {
+      const { data, error } = await supabase.auth.signInWithPassword({
+        email,
+        password,
+      });
+      
+      if (error) {
+        return { error };
+      }
+      
+      // Don't check role here - it will be checked automatically by useEffect
+      // when the user state changes
+      return { error: null };
+    } catch (error) {
+      return { error };
+    }
+  };
+
+  const signUp = async (signUpData: SignUpData) => {
+    try {
+      const { data, error } = await supabase.auth.signUp({
+        email: signUpData.email,
+        password: signUpData.password,
+        options: {
+          emailRedirectTo: `${FRONTEND_URL}/dashboard`,
+          data: {
+            role: 'student',
+            first_name: signUpData.firstName,
+            last_name: signUpData.lastName,
+            grade: signUpData.grade
+          }
+        }
+      });
+      
+      if (error) {
+        return { data: null, error };
+      }
+      
+      return { data, error: null };
+    } catch (error) {
+      return { data: null, error };
+    }
+  };
+
+  const signOut = async () => {
+    try {
+      await supabase.auth.signOut();
+      setUserRole(null);
+    } catch (error) {
+      console.error('Error signing out:', error);
+    }
+  };
+
+  const resetPassword = async (email: string) => {
+    try {
+      const { error } = await supabase.auth.resetPasswordForEmail(email);
+      return { error };
+    } catch (error) {
+      return { error };
+    }
+  };
+
+  const value = {
+    user,
+    session,
+    loading,
+    initialized, // Add initialized to context value
+    userRole,
+    isStudent,
+    roleLoading,
+    signIn,
+    signUp,
+    signOut,
+    resetPassword,
+    checkUserRole,
+  };
+
+  return (
+    <AuthContext.Provider value={value}>
+      {children}
+    </AuthContext.Provider>
+  );
 }; 