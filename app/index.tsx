--- conflicted
+++ resolved
@@ -1,13 +1,5 @@
-<<<<<<< HEAD
 import { Redirect } from 'expo-router';
 
 export default function Index() {
   return <Redirect href="/(auth)/login" />;
-} 
-=======
-import { Redirect } from 'expo-router';
-
-export default function Index() {
-  return <Redirect href="/(auth)/login" />;
-} 
->>>>>>> 86eeb4de
+} 